--- conflicted
+++ resolved
@@ -126,11 +126,8 @@
         if save_model:
             self.save_checkpoint(trained_epochs, generator, discriminator, optimizer_g, optimizer_d)
 
-<<<<<<< HEAD
-    def test(self, loader):
-=======
+
     def test(self, loader, load_checkpoint_from=None):
->>>>>>> 695cfbcd
         """Tests the generator on unseen data.
 
         Args:
