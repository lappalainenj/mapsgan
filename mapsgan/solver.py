import random
import torch
from torch import nn
import numpy as np
import time
import os
from pathlib import Path
from mapsgan.utils import get_dtypes, relative_to_abs, init_weights, get_z_random, get_cosine_score, cos_scene, get_average_fde, get_collisions
from mapsgan.losses import l2_loss as loss_fn_l2
from mapsgan.losses import kl_loss as loss_fn_kl
<<<<<<< HEAD
from mapsgan.sgan import TrajectoryGenerator, TrajectoryDiscriminator
import time
=======
from sgan import TrajectoryGenerator, TrajectoryDiscriminator
>>>>>>> 513e7f41


long_dtype, dtype = get_dtypes()  # dtype is either torch.FloatTensor or torch.cuda.FloatTensor
cuda = torch.cuda.is_available()
root_path = Path(os.path.realpath(__file__)).parent.parent  # basefolder of mapsgan git


class BaseSolver:
    """Abstract solver class.

    Args:
        models (dict): Dict storing 'generator' and 'discriminator' modules.
        optim (torch.optim.Optimizer object): Optimizer. Default is Adam.
        optims_args (dict): Dict storing 'generator' and 'discriminator' optim args.
            Default is {'lr': 1e-3} for both.
        loss_fns (dict): Dict storing 'norm' and 'gan' loss functions.
            Default is nn.L1Lossa and nn.BCEWithLogitsLoss.

    Attributes:
        All args.
        train_loss_history (dict): Storing all types of losses for 'generator' and 'discriminator'.
        test_loss_history (dict): Same as train_loss_history for test data.

    Important: All method here should be generic enough to serve all solvers.
    """

    def __init__(self, generator, discriminator, optim=torch.optim.Adam, optims_args=None, loss_fns=None,
                 loss_weights=None, init_params=False):
        self.generator = generator
        self.discriminator = discriminator
        self.models = [self.generator, self.discriminator]
        if init_params:
            [model.apply(init_weights) for model in self.models]
        if cuda:
            [model.cuda() for model in self.models]
        self.optim = optim
        self.optims_args = optims_args if optims_args else {'generator': {'lr': 1e-3},
                                                            'discriminator': {'lr': 1e-3},
                                                            'encoder': {'lr': 1e-3}}  # default
        self.optimizer_g = None
        self.optimizer_d = None
        self.loss_fns = loss_fns if loss_fns else {'traj': nn.L1Loss, 'disc': nn.BCEWithLogitsLoss, 'z': nn.L1Loss,
                                                   'kl': loss_fn_kl}
        weights = {key:1. for key in self.loss_fns}
        self.loss_weights = loss_weights if loss_weights else weights
        self.train_loss_history = {'generator': {'G_BCE': [], 'G_L1': []},
                                   'discriminator': {'D_Real': [], 'D_Fake': []}}
        self.encoder_optim=None
        self.optimizer_e=None
        self.gen_mode=None
        self.validate_acc=True

    def save_checkpoint(self, trained_epochs, model_name):
        e_optim_state = self.optimizer_e.state_dict() if self.encoder_optim else None
        checkpoint = {'epochs': trained_epochs,
                      'g_state': self.generator.state_dict(),
                      'd_state': self.discriminator.state_dict(),
                      'g_optim_state': self.optimizer_g.state_dict(),
                      'd_optim_state': self.optimizer_d.state_dict(),
                      'e_optim_state': e_optim_state,
                      'train_loss_history': self.train_loss_history}
        self.model_str = 'models/' + model_name + '_' + time.strftime("%Y%m%d-%H%M%S") + '_epoch_' + str(trained_epochs)
        self.model_path = root_path / self.model_str
        torch.save(checkpoint, self.model_path)
        print('Training state saved to:\n' + str(self.model_path))

    def load_generator(self, model_path):
        if not cuda:
            checkpoint = torch.load(model_path, map_location='cpu')
        else:
            checkpoint = torch.load(model_path)
        self.generator.load_state_dict(checkpoint['g_state'])
        self.train_loss_history = checkpoint['train_loss_history']

    def load_checkpoint(self, model_path, init_optim=False):
        #print('Restoring from checkpoint')
        if not cuda:
            checkpoint = torch.load(model_path, map_location='cpu')
        else:
            checkpoint = torch.load(model_path)
        self.generator.load_state_dict(checkpoint['g_state'])
        self.discriminator.load_state_dict(checkpoint['d_state'])
        if init_optim:
            self.init_optimizers()
            self.optimizer_g.load_state_dict(checkpoint['g_optim_state'])
            self.optimizer_d.load_state_dict(checkpoint['d_optim_state'])
        #if self.encoder_optim:
        #    self.optimizer_e.load_state_dict(checkpoint['e_optim_state'])
        self.train_loss_history = checkpoint['train_loss_history']
        total_epochs = checkpoint['epochs']
        return total_epochs

    def train(self, loader, epochs, checkpoint_every=1, print_every=False, steps={'generator': 1, 'discriminator': 1},
              save_model=False, model_name='', save_every=1000, val_every=False, testloader=None, restore_checkpoint_from=None):
        """Trains the GAN.

        Args:
            loader: Dataloader.
            epochs (int): Number of epochs.
            checkpoint_every (int): Determines for which epochs a checkpoint is created.
            steps (dict): Steps to take on the same batch for generator and discriminator.
            save_model (bool): whether to save the model at the end of training
            restore_checkpoint_from (str): the path to load the model and optimizer states from to continue training

        Important: Keep generic to suit all Solvers.
        """
        self.init=True
        if restore_checkpoint_from is not None and os.path.isfile(restore_checkpoint_from):
            print(restore_checkpoint_from)
            prev_epochs = self.load_checkpoint(restore_checkpoint_from, init_optim=True)
            trained_epochs = prev_epochs
            print('Checkpoint restored')
        else:
            trained_epochs = 0
            self.init_optimizers()
            #print('Training new model')

        self.generator.train()
        self.discriminator.train()
        if print_every:
            self._pprint(epochs, init=self.init)
        if val_every:
            self.validation(init=self.init)

        while epochs:
            gsteps = steps['generator']
            dsteps = steps['discriminator']
            for batch in loader:

                while dsteps:
                    losses_d = self.discriminator_step(batch)
                    dsteps -= 1
                while gsteps:
                    losses_g = self.generator_step(batch)
                    gsteps -= 1

            if epochs % checkpoint_every == 0:
                self._checkpoint(losses_g, losses_d)

            if print_every and (epochs % print_every == 0):
                self._pprint(epochs)

            if val_every and (epochs % val_every == 0):
                self.validation(loader=testloader)

            trained_epochs += 1
            if save_model and (epochs % save_every == 0):
                self.save_checkpoint(trained_epochs, model_name)

            epochs -= 1

        # end of training operations
        if save_model:
            self.save_checkpoint(trained_epochs, model_name)

    def test(self, loader, load_checkpoint_from=None, seed=17, z_dim=8, z_interpolation=None):
        """Tests the generator on unseen data.

        Args:
            loader: Dataloader.
            load_checkpoint_from (str): path to saved model
        """
        torch.manual_seed(seed)
        if load_checkpoint_from is not None and os.path.isfile(load_checkpoint_from):
            #print('Loading from checkpoint')
            if not cuda:
                checkpoint = torch.load(load_checkpoint_from, map_location='cpu')
            else:
                checkpoint = torch.load(load_checkpoint_from)
            self.generator.load_state_dict(checkpoint['g_state'])

        if cuda:
            self.generator.cuda()

        self.generator.eval()
        out = {'xy_in': [], 'xy_out': [], 'xy_pred': []}
        for batch in loader:
            if cuda:
                batch = {key: tensor.cuda() for key, tensor in batch.items()}
            xy_in = batch['xy_in']
            xy_out = batch['xy_out']
            dxdy_in = batch['dxdy_in']
            seq_start_end = batch['seq_start_end']

            if z_interpolation is None:
                z = get_z_random(xy_in.size(1), z_dim)
            else:
                z = z_interpolation
            dxdy_pred = self.generator(xy_in, dxdy_in, seq_start_end, user_noise=z)
            xy_pred = relative_to_abs(dxdy_pred, xy_in[-1])
            for seq in seq_start_end:
                start, end = seq
                out['xy_in'].append(xy_in[:, start:end].cpu().numpy())
                out['xy_out'].append(xy_out[:, start:end].cpu().numpy())
                out['xy_pred'].append(xy_pred[:, start:end].cpu().detach().numpy())
        return out

    def validation(self, loader=None, init=False):
        # TODO: pretty print
        if init:
            self.train_loss_history.update({'validation': { 'generator': {'G_BCE': [], 'G_L1': [], 'G_L1z': [], 'G_KL': []},
                                                            'discriminator': {'D_Real': [], 'D_Fake': []},
                                                            'diversity': {'scene_cos': [], 'agent_interp': []},
                                                            'fde': [],
                                                            'collisions':[]}})
            return None

        self.gen_mode = self.generator.mode if hasattr(self.generator, 'mode') else False
        self.generator.eval()

        # FDE, Collisions, Diversities
        out = self.test(loader)
        self.train_loss_history['validation']['fde'].append(get_average_fde(out))
        self.train_loss_history['validation']['collisions'].append(get_collisions(out))

        # Diversities
        cosine_score_norm = get_cosine_score(out)
        self.train_loss_history['validation']['diversity']['scene_cos'].append(cosine_score_norm)

        out = self.interpolate(loader, stepsize=0.9, scene=44)
        num_steps = out['xy_pred'][0].shape[0]
        num_agents = out['xy_pred'][0].shape[1]
        num_coord = out['xy_pred'][0].shape[2]
        num_z = len(out['xy_pred'])
        agent_interp = [None] * num_agents
        agent_array = np.zeros([num_steps, num_z, num_coord])
        for agent in range(num_agents):
            for z in range(num_z):
                agent_array[:, z, :] = out['xy_pred'][z][:, agent, :]
            agent_interp[agent] = agent_array
        cosine_score_model = cos_scene(agent_interp)  # norm_scene(xy_pred)
        cosine_score_norm = cosine_score_model
        self.train_loss_history['validation']['diversity']['agent_interp'].append(cosine_score_norm)

        # Accuracies
        losses_g=[]
        losses_list = [[],[],[]]
        for batch in loader:
            losses = self.generator_step(batch, val_mode=True)
            for i, l in enumerate(losses):
                losses_list[i].append(l)
        for l in losses_list: # mean loss over batches
            if len(l) != 0: losses_g.append(sum(l)/len(l))

        self.generator.train()
        if self.gen_mode:
            if self.gen_mode == 'clr':
                self.train_loss_history['validation']['generator']['G_BCE'].append(losses_g[0])
                self.train_loss_history['validation']['generator']['G_L1z'].append(losses_g[1])
                self.generator.clr()
            elif self.gen_mode == 'cvae':
                self.train_loss_history['validation']['generator']['G_BCE'].append(losses_g[0])
                self.train_loss_history['validation']['generator']['G_L1'].append(losses_g[1])
                self.train_loss_history['validation']['generator']['G_KL'].append(losses_g[2])
                self.generator.cvae()
        else:
            self.train_loss_history['validation']['generator']['G_BCE'].append(losses_g[0])
            self.train_loss_history['validation']['generator']['G_L1'].append(losses_g[1])


    def interpolate(self, loader, scene=25, stepsize=0.2, seed=20, z_dim=8, load_checkpoint_from=None):
        if load_checkpoint_from is not None and os.path.isfile(load_checkpoint_from):
            print('Loading from checkpoint')
            if not cuda:
                checkpoint = torch.load(load_checkpoint_from, map_location='cpu')
            else:
                checkpoint = torch.load(load_checkpoint_from)
            self.generator.load_state_dict(checkpoint['g_state'])

        if cuda:
            self.generator.cuda()
        torch.manual_seed(seed)

        self.generator.eval()
        out = {'xy_in': [], 'xy_out': [], 'xy_pred': []}
        batch = list(iter(loader))[scene]
        if cuda:
            batch = {key: tensor.cuda() for key, tensor in batch.items()}
        xy_in = batch['xy_in']
        xy_out = batch['xy_out']
        dxdy_in = batch['dxdy_in']
        seq_start_end = batch['seq_start_end']
        # Interpolation
        t=np.arange(0, 1.+stepsize, stepsize)
        z0 = get_z_random(xy_in.size(1), z_dim)
        z1 = get_z_random(xy_in.size(1), z_dim)
        if cuda:
            t = torch.from_numpy(t).cuda()
            z0 = z0.cuda().double()
            z1 = z1.cuda().double()
        for ti in t:
            z = z0 + ti*(z1-z0)
            dxdy_pred = self.generator(xy_in, dxdy_in, seq_start_end, user_noise=z)
            xy_pred = relative_to_abs(dxdy_pred, xy_in[-1])
            for seq in seq_start_end:
                start, end = seq
                out['xy_in'].append(xy_in[:, start:end].cpu().numpy())
                out['xy_out'].append(xy_out[:, start:end].cpu().numpy())
                out['xy_pred'].append(xy_pred[:, start:end].cpu().detach().numpy())
        return out

    # def sample_distribution(self, loader, scene = 65, seed=20, num_samples=5):
    #     if cuda:
    #         self.generator.cuda()
    #
    #     self.generator.eval()
    #     out = {'xy_in': [], 'xy_out': [], 'xy_pred': []}
    #     batch = list(iter(loader))[scene]
    #     if cuda:
    #         batch = {key: tensor.cuda() for key, tensor in batch.items()}
    #     xy_in = batch['xy_in']
    #     xy_out = batch['xy_out']
    #     dxdy_in = batch['dxdy_in']
    #     seq_start_end = batch['seq_start_end']
    #
    #     t=np.arange(0, 1.+stepsize, stepsize)
    #     z0 = get_z_random(xy_in.size(1), z_dim)
    #     z1 = get_z_random(xy_in.size(1), z_dim)
    #     if cuda:
    #         t = torch.from_numpy(t).cuda()
    #         z0 = z0.cuda().double()
    #         z1 = z1.cuda().double()
    #     for ti in t:
    #         z = z0 + ti*(z1-z0)
    #         dxdy_pred = self.generator(xy_in, dxdy_in, seq_start_end, user_noise=z)
    #         xy_pred = relative_to_abs(dxdy_pred, xy_in[-1])
    #         for seq in seq_start_end:
    #             start, end = seq
    #             out['xy_in'].append(xy_in[:, start:end].cpu().numpy())
    #             out['xy_out'].append(xy_out[:, start:end].cpu().numpy())
    #             out['xy_pred'].append(xy_pred[:, start:end].cpu().detach().numpy())
    #     return out


    def _checkpoint(self, losses_g, losses_d):
        """Checkpoint during training.

        Args:
            losses_g (tuple): Return of function generator_step.
            losses_d (tuple): Return of function discriminator_step.

        Note: Here we can store everything that we need for evaluation and
            save states and models to the hard drive.
        TODO: Implement a mechanism that saves the models whenever accuracy increased.
        """
        if hasattr(self.generator, 'mode'):
            if self.generator.mode == 'clr':
                self.train_loss_history['generator']['G_BCE'].append(losses_g[0])
                self.train_loss_history['generator']['G_L1z'].append(losses_g[1])
                self.train_loss_history['discriminator']['D_Fake'].append(losses_d[0])
                self.train_loss_history['discriminator']['D_Real'].append(losses_d[1])
            elif self.generator.mode == 'cvae':
                self.train_loss_history['generator']['G_BCE'].append(losses_g[0])
                self.train_loss_history['generator']['G_L1'].append(losses_g[1])
                self.train_loss_history['generator']['G_KL'].append(losses_g[2])
                self.train_loss_history['discriminator']['D_Fake'].append(losses_d[0])
                self.train_loss_history['discriminator']['D_Real'].append(losses_d[1])
        else:
            self.train_loss_history['generator']['G_BCE'].append(losses_g[0])
            self.train_loss_history['generator']['G_L1'].append(losses_g[1])
            self.train_loss_history['discriminator']['D_Fake'].append(losses_d[0])
            self.train_loss_history['discriminator']['D_Real'].append(losses_d[1])

    def _pprint(self, epochs, init=False):
        """Pretty prints the losses."""
        loss_history = self.train_loss_history
        if init:
            msg = f"\n{'Generator Losses':>23}"
            msg += 'Discriminator Losses'.rjust(len(loss_history['generator']) * 10 + 4)
            msg += '\nEpochs '
            for type in loss_history['generator']:
                msg += f'{type:<10}'
            for type in loss_history['discriminator']:
                msg += f'{type:<10}'
        else:
            msg = f'{epochs:<7.0f}'
            for type, loss in loss_history['generator'].items():
                msg += f'{loss[-1]:<10.3f}'
            msg += ''
            for type, loss in loss_history['discriminator'].items():
                msg += f'{loss[-1]:<10.3f}'
        print(msg)

    def init_optimizers(self):
        self.optimizer_g = self.optim(self.generator.parameters(), **self.optims_args['generator']) # will be overwritten in bicycle
        self.optimizer_d = self.optim(self.discriminator.parameters(), **self.optims_args['discriminator'])
        if self.encoder_optim:
            self.optimizer_e = self.encoder_optim(self.generator.encoder.parameters(), **self.optims_args['encoder'])

    def generator_step(self, batch, val_mode=False):
        return NotImplemented

    def discriminator_step(self, batch, val_mode=False):
        return NotImplemented

class Solver(BaseSolver):
    """Implements a generator and a discriminator step.

    See BaseSolver for detailed docstring.
    """

    def __init__(self, generator, discriminator, optim=torch.optim.Adam, optims_args=None, loss_fns=None,
                 loss_weights=None, init_params=False):
        super().__init__(generator, discriminator, optim, optims_args, loss_fns, loss_weights, init_params)

    def generator_step(self, batch, val_mode=False):
        """Generator optimization step.

        Args:
            batch: Batch from the data loader.

        Returns:
            discriminator loss on fake
            norm loss on trajectory
        """
        if cuda:
            batch = {key: tensor.cuda() for key, tensor in batch.items()}
        xy_in = batch['xy_in']
        dxdy_out = batch['dxdy_out']
        dxdy_in = batch['dxdy_in']
        seq_start_end = batch['seq_start_end']

        loss_fn_disc = self.loss_fns['disc']()  # discriminator loss
        loss_fn_traj = self.loss_fns['traj']()  # comparing trajectories
        w_disc = self.loss_weights['disc']
        w_traj = self.loss_weights['traj']

        dxdy_pred = self.generator(xy_in, dxdy_in, seq_start_end)
        xy_pred = relative_to_abs(dxdy_pred, xy_in[-1])
        xy_fake = torch.cat([xy_in, xy_pred], dim=0)
        scores_fake = self.discriminator(xy_fake, seq_start_end)
        target_fake = torch.ones_like(scores_fake).type(dtype) * random.uniform(0.7, 1.2)

        traj_loss = loss_fn_traj(dxdy_pred, dxdy_out)  # IMPORTANT: Indeed SGAN compares displacements!
        disc_loss = loss_fn_disc(scores_fake, target_fake)

        loss = w_disc * disc_loss + w_traj * traj_loss

        if not val_mode:
            self.optimizer_g.zero_grad()
            loss.backward()
            self.optimizer_g.step()

        return disc_loss.item(), traj_loss.item()

    def discriminator_step(self, batch):
        """Discriminator optimization step.

        Args:
            batch: Batch from the data loader.

        Returns:
            discriminator loss on fake
            discriminator loss on real
        """
        if cuda:
            batch = {key: tensor.cuda() for key, tensor in batch.items()}
        xy_in = batch['xy_in']
        xy_out = batch['xy_out']
        dxdy_in = batch['dxdy_in']
        seq_start_end = batch['seq_start_end']
        loss_fn_disc = self.loss_fns['disc']()

        dxdy_pred = self.generator(xy_in, dxdy_in, seq_start_end)
        xy_pred = relative_to_abs(dxdy_pred, xy_in[-1])

        xy_fake = torch.cat([xy_in, xy_pred], dim=0)
        xy_real = torch.cat([xy_in, xy_out], dim=0)


        if isinstance(self.discriminator, TrajectoryDiscriminator):
            dxdy_out = batch['dxdy_out']
            dxdy_real = torch.cat([dxdy_in, dxdy_out], dim=0)
            dxdy_fake = torch.cat([dxdy_in, dxdy_pred], dim=0)
            scores_fake = self.discriminator(xy_fake, dxdy_fake, seq_start_end)
            scores_real = self.discriminator(xy_real, dxdy_real, seq_start_end)
        else:
            scores_fake = self.discriminator(xy_fake, seq_start_end)
            scores_real = self.discriminator(xy_real, seq_start_end)


        target_real = torch.ones_like(scores_real).type(dtype) * random.uniform(0.7, 1.2)
        target_fake = torch.zeros_like(scores_fake).type(dtype) * random.uniform(0., 0.3)

        disc_loss_real = loss_fn_disc(scores_real, target_real)
        disc_loss_fake = loss_fn_disc(scores_fake, target_fake)

        loss = disc_loss_fake + disc_loss_real

        self.optimizer_d.zero_grad()
        loss.backward()
        self.optimizer_d.step()

        return disc_loss_fake.item(), disc_loss_real.item()


class SGANSolver(BaseSolver):
    """Implements a generator and a discriminator step for SGAN.

    See BaseSolver for detailed docstring.

    Important note: For now we store the many arguments used in SGAN in the experiment object.
    """

    def __init__(self, generator, discriminator, experiment, optim=torch.optim.Adam, optims_args=None, loss_fns=None,
                 loss_weights=None, init_params=False):
        super().__init__(generator, discriminator, optim, optims_args, loss_fns, loss_weights, init_params)
        self.args = experiment

    def generator_step(self, batch, val_mode=False):
        """Generator optimization step.

        Args:
            batch: Batch from the data loader.

        Returns:
            discriminator loss on fake
            norm loss on trajectory
        """
        if cuda:
            batch = {key: tensor.cuda() for key, tensor in batch.items()}
        xy_in = batch['xy_in']
        dxdy_out = batch['dxdy_out']
        dxdy_in = batch['dxdy_in']
        loss_mask = batch['loss_mask'][:, self.args.in_len:]
        seq_start_end = batch['seq_start_end']

        loss_fn_disc = self.loss_fns['disc']()
        w_disc = self.loss_weights['disc']

        # Important: This is for their diversity loss, cp. paragraph 3.5.
        l2_losses = []

        for _ in range(self.args.best_k):
            dxdy_pred = self.generator(xy_in, dxdy_in, seq_start_end)
            xy_pred = relative_to_abs(dxdy_in, xy_in[-1])

            if self.args.weight_l2_loss:  # Important: Computes loss on displacements.
                l2_losses.append(self.args.weight_l2_loss * loss_fn_l2(dxdy_pred, dxdy_out, loss_mask, mode='raw'))

        l2_loss = 0
        if self.args.weight_l2_loss:
            l2_losses = torch.stack(l2_losses, dim=1)
            l2_losses_sum = 0
            for start, end in seq_start_end.data:
                _l2_losses = l2_losses[start:end]
                _l2_losses = torch.sum(_l2_losses, dim=0)
                _l2_losses = torch.min(_l2_losses) / torch.sum(loss_mask[start:end])
                l2_losses_sum += _l2_losses
            l2_loss = l2_losses_sum

        xy_fake = torch.cat([xy_in, xy_pred], dim=0)
        dxdy_fake = torch.cat([dxdy_in, dxdy_pred], dim=0)
        scores_fake = self.discriminator(xy_fake, dxdy_fake, seq_start_end)
        target_fake = torch.ones_like(scores_fake).type(dtype) * random.uniform(0.7, 1.2)

        disc_loss = loss_fn_disc(scores_fake, target_fake)

        loss = w_disc * disc_loss + l2_loss

        if not val_mode:
            self.optimizer_g.zero_grad()
            loss.backward()
            if self.args.clip:
                # QUESTION: Is this a Lipschitz constraining method as in W-GAN?
                nn.utils.clip_grad_norm_(self.generator.parameters(), self.args.clip)
            self.optimizer_g.step()

        return disc_loss.item(), l2_loss.item()

    def discriminator_step(self, batch):
        """Discriminator optimization step.

        Args:
            batch: Batch from the data loader.

        Returns:
            discriminator loss on fake
            discriminator loss on real
        """
        if cuda:
            batch = {key: tensor.cuda() for key, tensor in batch.items()}
        xy_in = batch['xy_in']
        xy_out = batch['xy_out']
        dxdy_in = batch['dxdy_in']
        dxdy_out = batch['dxdy_out']
        seq_start_end = batch['seq_start_end']
        loss_fn_disc = self.loss_fns['disc']()

        dxdy_pred = self.generator(xy_in, dxdy_in, seq_start_end)
        xy_pred = relative_to_abs(dxdy_pred, xy_in[-1])

        xy_fake = torch.cat([xy_in, xy_pred], dim=0)
        xy_real = torch.cat([xy_in, xy_out], dim=0)
        dxdy_real = torch.cat([dxdy_in, dxdy_out], dim=0)
        dxdy_fake = torch.cat([dxdy_in, dxdy_pred], dim=0)

        # IMPORTANT: In SGAN the discriminator gets the displacement, too.
        scores_fake = self.discriminator(xy_fake, dxdy_fake, seq_start_end)
        scores_real = self.discriminator(xy_real, dxdy_real, seq_start_end)

        target_real = torch.ones_like(scores_real).type(dtype) * random.uniform(0.7, 1.2)
        target_fake = torch.zeros_like(scores_fake).type(dtype) * random.uniform(0., 0.3)

        disc_loss_real = loss_fn_disc(scores_real, target_real)
        disc_loss_fake = loss_fn_disc(scores_fake, target_fake)

        loss = disc_loss_fake + disc_loss_real

        self.optimizer_d.zero_grad()
        loss.backward()
        if self.args.clip:
            nn.utils.clip_grad_norm_(self.discriminator.parameters(), self.args.clip)
        self.optimizer_d.step()

        return disc_loss_fake.item(), disc_loss_real.item()


class cLRSolver(Solver):
    """Implements a generator and a discriminator step for the conditional latent regressor model.

    See BaseSolver for detailed docstring.
    """

    def __init__(self, generator, discriminator, optim=torch.optim.Adam, encoder_optim=torch.optim.SGD, optims_args=None,
                 loss_fns=None, loss_weights=None, init_params=False):
        super().__init__(generator, discriminator, optim, optims_args, loss_fns, loss_weights, init_params)
        self.generator.clr()
        self.train_loss_history = {'generator': {'G_BCE': [], 'G_L1z': []},
                                   'discriminator': {'D_Real': [], 'D_Fake': []}}
        self.encoder_optim = encoder_optim

    def generator_step(self, batch, val_mode=False):
        """Generator optimization step.

        Args:
            batch: Batch from the data loader.

        Returns:
            discriminator loss on fake
            latent loss
        """
        if cuda:
            batch = {key: tensor.cuda() for key, tensor in batch.items()}
        xy_in = batch['xy_in']
        xy_out = batch['xy_out']
        # dxdy_out = batch['dxdy_out']
        dxdy_in = batch['dxdy_in']
        seq_start_end = batch['seq_start_end']

        loss_fn_disc = self.loss_fns['disc']()
        loss_fn_z = self.loss_fns['z']()
        w_disc = self.loss_weights['disc']
        #w_traj = self.loss_weights['traj']
        w_z = self.loss_weights['z']

        dxdy_pred = self.generator(xy_in, dxdy_in, seq_start_end)
        xy_pred = relative_to_abs(dxdy_pred, xy_in[-1])
        xy_fake = torch.cat([xy_in, xy_pred], dim=0)

        if isinstance(self.discriminator, TrajectoryDiscriminator): #SGAN
            dxdy_fake = torch.cat([dxdy_in, dxdy_pred], dim=0)
            scores_fake = self.discriminator(xy_fake, dxdy_fake, seq_start_end)
        else:
            scores_fake = self.discriminator(xy_fake, seq_start_end)
        target_fake = torch.ones_like(scores_fake).type(dtype) * random.uniform(0.7, 1.2)

        if val_mode:
            self.generator.z_random = get_z_random(xy_in.size(1), self.generator.z_dim)
            z_encoded, self.generator.mu, self.generator.logvar = self.generator.encoder(xy_out)

        z_loss = loss_fn_z(self.generator.mu, self.generator.z_random)  # Important: Here, we compare the latent vectors.
        disc_loss = loss_fn_disc(scores_fake, target_fake)

        loss = w_disc * disc_loss + w_z * z_loss

        if not val_mode:
            self.optimizer_e.zero_grad()
            self.optimizer_g.zero_grad()
            loss.backward()
            self.optimizer_g.step()
            self.optimizer_e.step()
        return disc_loss.item(), z_loss.item()


class cVAESolver(Solver):
    """Implements a generator and a discriminator step for the conditional latent regressor model.

    See BaseSolver for detailed docstring.
    """

    def __init__(self, generator, discriminator, optim=torch.optim.Adam, encoder_optim=torch.optim.SGD, optims_args=None,
                 loss_fns=None, loss_weights=None, init_params=False):
        super().__init__(generator, discriminator, optim, optims_args, loss_fns, loss_weights, init_params)
        self.generator.cvae()
        self.train_loss_history = {'generator': {'G_BCE': [], 'G_L1': [], 'G_KL': []},
                                   'discriminator': {'D_Real': [], 'D_Fake': []}}
        self.encoder_optim = encoder_optim

    def generator_step(self, batch, val_mode=False):
        """Generator optimization step.

        Args:
            batch: Batch from the data loader.

        Returns:
            discriminator loss on fake
            norm loss on trajectory
            kl loss
        """
        if cuda:
            batch = {key: tensor.cuda() for key, tensor in batch.items()}
        xy_in = batch['xy_in']
        xy_out = batch['xy_out']
        dxdy_out = batch['dxdy_out']
        dxdy_in = batch['dxdy_in']
        seq_start_end = batch['seq_start_end']

        loss_fn_disc = self.loss_fns['disc']()
        loss_fn_traj = self.loss_fns['traj']()
        loss_fn_kl = self.loss_fns['kl']
        w_disc = self.loss_weights['disc']
        w_traj = self.loss_weights['traj']
        w_kl = self.loss_weights['kl']

        dxdy_pred = self.generator(xy_in, dxdy_in, seq_start_end, xy_out)
        xy_pred = relative_to_abs(dxdy_pred, xy_in[-1])
        xy_fake = torch.cat([xy_in, xy_pred], dim=0)
        if isinstance(self.discriminator, TrajectoryDiscriminator):
            dxdy_out = batch['dxdy_out']
            dxdy_fake = torch.cat([dxdy_in, dxdy_pred], dim=0)
            scores_fake = self.discriminator(xy_fake, dxdy_fake, seq_start_end)
        else:
            scores_fake = self.discriminator(xy_fake, seq_start_end)
        target_fake = torch.ones_like(scores_fake).type(dtype) * random.uniform(0.7, 1.2)

        if val_mode:
            z_encoded, self.generator.mu, self.generator.logvar = self.generator.encoder(xy_out)

        traj_loss = loss_fn_traj(dxdy_pred, dxdy_out)
        disc_loss = loss_fn_disc(scores_fake, target_fake)
        kl_loss = loss_fn_kl(self.generator.mu, self.generator.logvar)
        loss = w_disc * disc_loss + w_traj * traj_loss + w_kl * kl_loss

        if not val_mode:
            self.optimizer_g.zero_grad()
            self.optimizer_e.zero_grad()
            loss.backward()
            self.optimizer_g.step()
            self.optimizer_e.step()
        return disc_loss.item(), traj_loss.item(), kl_loss.item()

    def discriminator_step(self, batch):
        """Discriminator optimization step.

        Args:
            batch: Batch from the data loader.

        Returns:
            discriminator loss on fake
            discriminator loss on real
        """
        if cuda:
            batch = {key: tensor.cuda() for key, tensor in batch.items()}
        xy_in = batch['xy_in']
        xy_out = batch['xy_out']
        dxdy_in = batch['dxdy_in']
        seq_start_end = batch['seq_start_end']
        loss_fn_disc = self.loss_fns['disc']()

        dxdy_pred = self.generator(xy_in, dxdy_in, seq_start_end, xy_out)
        xy_pred = relative_to_abs(dxdy_pred, xy_in[-1])

        xy_fake = torch.cat([xy_in, xy_pred], dim=0)
        xy_real = torch.cat([xy_in, xy_out], dim=0)

        if isinstance(self.discriminator, TrajectoryDiscriminator):
            dxdy_out = batch['dxdy_out']
            dxdy_real = torch.cat([dxdy_in, dxdy_out], dim=0)
            dxdy_fake = torch.cat([dxdy_in, dxdy_pred], dim=0)
            scores_fake = self.discriminator(xy_fake, dxdy_fake, seq_start_end)
            scores_real = self.discriminator(xy_real, dxdy_real, seq_start_end)
        else:
            scores_fake = self.discriminator(xy_fake, seq_start_end)
            scores_real = self.discriminator(xy_real, seq_start_end)

        target_real = torch.ones_like(scores_real).type(dtype) * random.uniform(0.7, 1.2)
        target_fake = torch.zeros_like(scores_fake).type(dtype) * random.uniform(0., 0.3)

        disc_loss_real = loss_fn_disc(scores_real, target_real)
        disc_loss_fake = loss_fn_disc(scores_fake, target_fake)

        loss = disc_loss_fake + disc_loss_real
        self.optimizer_d.zero_grad()
        loss.backward()
        self.optimizer_d.step()

        return disc_loss_fake.item(), disc_loss_real.item()


class BicycleSolver(BaseSolver):

    def __init__(self, generator, discriminator, optim=torch.optim.Adam, encoder_optim=torch.optim.SGD, optims_args=None,
                 loss_fns=None, loss_weights=None, init_params=False, two_discr=False):
        super().__init__(generator, discriminator, optim, optims_args, loss_fns, loss_weights, init_params)

        if two_discr:
            import copy
            discriminator2 = copy.deepcopy(discriminator)
        else:
            discriminator2 = discriminator

        self.two_discr = two_discr

        self.clrsolver = cLRSolver(generator,
                                   discriminator,
                                   optim,
                                   encoder_optim,
                                   optims_args,
                                   loss_fns,
                                   loss_weights,
                                   init_params)

        self.cvaesolver = cVAESolver(generator,
                                     discriminator2,
                                     optim,
                                     encoder_optim,
                                     optims_args,
                                     loss_fns,
                                     loss_weights,
                                     init_params)

        self.train_loss_history = {'generator': {'G_BCE': [], 'G_L1': [], 'G_L1z': [], 'G_KL': []},
                                   'discriminator': {'D_Real': [], 'D_Fake': []}}

        self.encoder_optim = encoder_optim

    def generator_step(self, batch, val_mode=False):
        """Alternates between clr and cvae - generator steps."""
        if self.init:
            # overwrites self.optimizer_g from init_optimizers since nested: self.generator.generator
            self.optimizer_g = self.optim(self.generator.generator.parameters(), **self.optims_args['generator'])
            self.cvaesolver.optimizer_e = self.optimizer_e
            self.clrsolver.optimizer_e = self.optimizer_e
            self.cvaesolver.optimizer_g = self.optimizer_g
            self.clrsolver.optimizer_g = self.optimizer_g
            self.init=False
        if self.generator.mode == 'clr':
            self.optimizer_e.param_groups[0]['lr'] = 0
            bce_loss, norm_loss = self.clrsolver.generator_step(batch)
            losses = (bce_loss, norm_loss)
            self.generator.cvae()
        elif self.generator.mode == 'cvae':
            self.optimizer_e.param_groups[0]['lr'] = self.optimizer_e.defaults['lr']
            bce_loss, norm_loss, kl_loss = self.cvaesolver.generator_step(batch)
            losses = (bce_loss, norm_loss, kl_loss)
            self.generator.clr()
        elif self.generator.mode == 'eval':
            if self.gen_mode == 'clr':
                bce_loss, norm_loss = self.clrsolver.generator_step(batch, val_mode)
                losses = (bce_loss, norm_loss)
            elif self.gen_mode == 'cvae':
                bce_loss, norm_loss, kl_loss = self.cvaesolver.generator_step(batch, val_mode)
                losses = (bce_loss, norm_loss, kl_loss)
        else:
            raise AssertionError('Mode must be either clr or cvae.')
        return losses

    def discriminator_step(self, batch):
        """Alternates between clr and cvae - discriminator steps."""
        if self.init:
            if self.two_discr:
                assert self.cvaesolver.discriminator != self.clrsolver.discriminator, "Discriminators match!"
                self.cvaesolver.optimizer_d = self.optim(self.cvaesolver.discriminator.parameters(), **self.optims_args['discriminator'])
                self.clrsolver.optimizer_d = self.optim(self.clrsolver.discriminator.parameters(), **self.optims_args['discriminator'])
            else:
                self.cvaesolver.optimizer_d = self.optimizer_d
                self.clrsolver.optimizer_d = self.optimizer_d
        if self.generator.mode == 'clr':
            loss_fake, loss_real = self.clrsolver.discriminator_step(batch)
        elif self.generator.mode == 'cvae':
            loss_fake, loss_real = self.cvaesolver.discriminator_step(batch)
        else:
            raise AssertionError('Mode must be either clr or cvae.')
        return loss_fake, loss_real

    def _checkpoint(self, losses_g, losses_d):
        """Checkpoint during training.

        Args:
            losses_g (tuple): Return of function generator_step.
            losses_d (tuple): Return of function discriminator_step.
        """
        if self.generator.mode == 'cvae':
            # if the mode is cvae then the losses come from clr
            self.train_loss_history['generator']['G_L1z'].append(losses_g[1])
        elif self.generator.mode == 'clr':
            # if the mode is clr then the losses come from cvae
            self.train_loss_history['generator']['G_L1'].append(losses_g[1])
            self.train_loss_history['generator']['G_KL'].append(losses_g[2])
        self.train_loss_history['generator']['G_BCE'].append(losses_g[0])
        self.train_loss_history['discriminator']['D_Fake'].append(losses_d[0])
        self.train_loss_history['discriminator']['D_Real'].append(losses_d[1])

    def _pprint(self, epochs, init=False):
        """Pretty prints the losses."""
        if init:
            msg = f"\n{'Generator Losses':>23}"
            msg += 'Discriminator Losses'.rjust(len(self.train_loss_history['generator']) * 10 + 4)
            msg += '\nEpochs '
            for type in self.train_loss_history['generator']:
                msg += f'{type:<10}'
            for type in self.train_loss_history['discriminator']:
                msg += f'{type:<10}'
        else:
            msg = f'{epochs:<7.0f}'
            for type, loss in self.train_loss_history['generator'].items():
                msg += f'{loss[-1]:<10.3f}' if loss else ''.rjust(10)
            #msg += ''.rjust(10)
            for type, loss in self.train_loss_history['discriminator'].items():
                msg += f'{loss[-1]:<10.3f}' if loss else ''.rjust(10)
        print(msg)<|MERGE_RESOLUTION|>--- conflicted
+++ resolved
@@ -2,18 +2,13 @@
 import torch
 from torch import nn
 import numpy as np
-import time
 import os
 from pathlib import Path
 from mapsgan.utils import get_dtypes, relative_to_abs, init_weights, get_z_random, get_cosine_score, cos_scene, get_average_fde, get_collisions
 from mapsgan.losses import l2_loss as loss_fn_l2
 from mapsgan.losses import kl_loss as loss_fn_kl
-<<<<<<< HEAD
 from mapsgan.sgan import TrajectoryGenerator, TrajectoryDiscriminator
 import time
-=======
-from sgan import TrajectoryGenerator, TrajectoryDiscriminator
->>>>>>> 513e7f41
 
 
 long_dtype, dtype = get_dtypes()  # dtype is either torch.FloatTensor or torch.cuda.FloatTensor
