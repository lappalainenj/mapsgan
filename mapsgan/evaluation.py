--- conflicted
+++ resolved
@@ -3,10 +3,8 @@
 import seaborn as sns
 import numpy as np
 from mapsgan.utils import smooth_data
-<<<<<<< HEAD
-=======
 from matplotlib.pyplot import cm
->>>>>>> c6d1ae6f
+
 
 class Evaluation:
     """This class contains evaluation metrics."""
@@ -135,11 +133,7 @@
     def __init__(self):
         pass
 
-<<<<<<< HEAD
     def trajectories(self, output, scenes = [2], legend=False, ground_truth=False, input_truth=False, xlim=None, ylim=None):
-=======
-    def trajectories(self, output, scenes = None, legend=False, ground_truth=False):
->>>>>>> c6d1ae6f
         """
 
         Args:
